--- conflicted
+++ resolved
@@ -45,7 +45,13 @@
 
 #### 3. PyMOL
 
-For data preprocessing in SwiftMHC, pymol is required. Download and install it from https://pymol.org
+PyMOL is required for data preprocessing in SwiftMHC. You can install the open-source version via conda:
+
+```
+conda install -c conda-forge pymol-open-source
+```
+
+To install the proprietary version of PyMOL, please refer to the instructions on the website https://pymol.org.
 
 #### 4. Install SwiftMHC
 
@@ -113,20 +119,19 @@
  -**MHC G-domain residues:** [data/HLA-A0201-GDOMAIN.mask](data/HLA-A0201-GDOMAIN.mask)
  -**CROSS residues (MHC groove residues):** [data/HLA-A0201-CROSS.mask](data/HLA-A0201-CROSS.mask)
 
-<<<<<<< HEAD
  These files correspond to the provided reference structure and are ready to use.
 
 ### Preprocessing training datasets
 
 #### Input files
 
-### Preprocessing training data  
-
-The following input files are required:  
-
-1. **CSV table containing the binding affinity data in IEDB format**  
+### Preprocessing training data
+
+The following input files are required:
+
+1. **CSV table containing the binding affinity data in IEDB format**
    - Example: [`data/example-training-data-table.csv`](data/example-training-data-table.csv)
-  
+
      For preprocessing training datasets, the data CSV file must have the following columns:
  - `ID`: the id under which the row's data will be stored in the HDF5 file. This must correspond to the PDB file name (see below).
  - `allele`: the name of the MHC allele (e.g. HLA-A*02:01). This is added to the data for administrative puposes.
@@ -134,17 +139,17 @@
  - `measurement_value`: binding affinity data (IC50 or Kd in nM) or classification (BINDING/NONBINDING as string).
 
 
-2. **Directory of training pMHC structures (PDB format)**  
-   - The directory must contain PDB files named according to the **ID** column in the CSV table.  
-   - Filenames must end with `.pdb` (e.g., `BA-74141.pdb`, where `BA-74141` is an ID from the CSV table).  
-   - Each PDB file must contain:  
-     - the **MHC molecule** as chain **M**  
-     - the **peptide** as chain **P**  
-   - If your PDB files use different chain IDs, we recommend adjusting them using [pdb-tools](https://www.bonvinlab.org/pdb-tools/).  
-     Example:  
+2. **Directory of training pMHC structures (PDB format)**
+   - The directory must contain PDB files named according to the **ID** column in the CSV table.
+   - Filenames must end with `.pdb` (e.g., `BA-74141.pdb`, where `BA-74141` is an ID from the CSV table).
+   - Each PDB file must contain:
+     - the **MHC molecule** as chain **M**
+     - the **peptide** as chain **P**
+   - If your PDB files use different chain IDs, we recommend adjusting them using [pdb-tools](https://www.bonvinlab.org/pdb-tools/).
+     Example:
      ```bash
      python pdb_chain.py -M 1AKJ.pdb
-     ```  
+     ```
 
 
 #### Run preprocessing for training datasets
@@ -157,11 +162,6 @@
 The preprocessing command is `swiftmhc_preprocess`. Run `swiftmhc_preprocess --help` for details.
 
 To preprocess training data, in 32 simultaneous processes, run:
-=======
-This requires preprocessed HDF5 files, containing structures of the MHC protein, peptide and binding affinity or classification data.
-We have these available at zenodo. They are accessible with DOI 10.5281/zenodo.14968655. The preprocessed files are located within the archive
-under the preprocessed subdirectory.
->>>>>>> 3caa87e3
 
 ```
 swiftmhc_preprocess /path/to/extracted/input-data/IEDB-BA-with-clusters.csv \
