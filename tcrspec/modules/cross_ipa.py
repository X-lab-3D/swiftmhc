--- conflicted
+++ resolved
@@ -23,11 +23,7 @@
         no_qk_points: int,
         no_v_points: int,
         eps: float = 1e-8,
-<<<<<<< HEAD
-        inf: float = 1e5
-=======
         inf: float = 1e5,
->>>>>>> 2ca6b421
     ):
         """
         Args:
