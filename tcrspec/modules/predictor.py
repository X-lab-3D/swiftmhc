--- conflicted
+++ resolved
@@ -204,12 +204,7 @@
         elif self.model_type == ModelType.CLASSIFICATION:
             # softmax is required here, so that we can calculate ROC AUC
             # [batch_size, 2]
-<<<<<<< HEAD
-            output["classification"] = torch.nn.functional.softmax(self.aff_mlp(loop_embd.reshape(batch_size, -1)), dim=1)
-
-=======
             output["classification"] = self.output_linear(p)
->>>>>>> 30f394f4
             # [batch_size]
             output["class"] = torch.argmax(output["classification"], dim=1)
 
