from typing import Dict, Union
from copy import deepcopy as copy
import logging
import sys
from math import sqrt

from torch.nn import Embedding
from torch.nn.modules.transformer import TransformerEncoder
import torch
import ml_collections

from openfold.utils.rigid_utils import Rigid, Rotation
from openfold.utils.loss import compute_plddt
from openfold.data.data_transforms import make_atom14_masks
from openfold.data.data_pipeline import make_sequence_features
from openfold.utils.loss import find_structural_violations
from openfold.utils.feats import atom14_to_atom37
from openfold.model.primitives import LayerNorm

from .position_encoding import RelativePositionEncoder
from .cross_structure_module import CrossStructureModule
from ..domain.amino_acid import AMINO_ACID_DIMENSION
from ..models.data import TensorDict
from ..tools.amino_acid import one_hot_decode_sequence
from .transform import DebuggableTransformerEncoderLayer
from .ipa import DebuggableInvariantPointAttention as IPA
from ..models.types import ModelType


_log = logging.getLogger(__name__)


class Predictor(torch.nn.Module):
    def __init__(self,
                 loop_maxlen: int,
                 protein_maxlen: int,
                 model_type: ModelType,
                 config: ml_collections.ConfigDict):
        super(Predictor, self).__init__()

        structure_module_config = copy(config.structure_module)
        structure_module_config.c_s = 32
        structure_module_config.c_z = 1
        structure_module_config.no_blocks = 2
        structure_module_config.no_heads_ipa = 2

        self.loop_maxlen = loop_maxlen
        self.protein_maxlen = protein_maxlen

        self.n_head = structure_module_config.no_heads_ipa

        self.transform = torch.nn.ModuleList([
            RelativePositionEncoder(self.n_head, self.loop_maxlen, structure_module_config.c_s)
            for _ in range(structure_module_config.no_blocks)
        ])

        self.loop_norm = torch.nn.Sequential(
            torch.nn.Dropout(p=structure_module_config.dropout_rate),
            LayerNorm(structure_module_config.c_s)
        )

        self.n_ipa_repeat = structure_module_config.no_blocks

        self.protein_dist_norm = torch.nn.LayerNorm((self.protein_maxlen, self.protein_maxlen, 1))

        self.protein_ipa = IPA(structure_module_config.c_s,
                               structure_module_config.c_z,
                               structure_module_config.c_ipa,
                               structure_module_config.no_heads_ipa,
                               structure_module_config.no_qk_points,
                               structure_module_config.no_v_points,
                               self.protein_maxlen)
        self.protein_ipa.inf = structure_module_config.inf

        self.protein_norm = torch.nn.Sequential(
            torch.nn.Dropout(p=structure_module_config.dropout_rate),
            LayerNorm(structure_module_config.c_s)
        )

        self.cross = CrossStructureModule(**structure_module_config)

        c_transition = 128
        c_interaction = 64

        #self.affinity_norm = torch.nn.Sequential(
        #    torch.nn.Dropout(p=structure_module_config.dropout_rate),
        #    LayerNorm(structure_module_config.c_s)
        #)

        self.protein_feature = torch.nn.Sequential(
            torch.nn.Linear(structure_module_config.c_s, c_interaction, bias=False),
            torch.nn.Tanh(),
        )

        self.loop_feature = torch.nn.Sequential(
            torch.nn.Linear(structure_module_config.c_s, c_interaction, bias=False),
            torch.nn.Tanh(),
        )

        self.head_weight = torch.nn.Sequential(
            torch.nn.Linear(self.n_ipa_repeat * self.n_head, 1),
            torch.nn.Softmax(-1),
        )

        self.model_type = model_type

        if model_type == ModelType.REGRESSION:
            output_size = 1
        elif model_type == ModelType.CLASSIFICATION:
            output_size = 2
        else:
            raise TypeError(str(model_type))

        self.affinity_linear = torch.nn.Linear(c_interaction, output_size)

    def score_interactions(
        self,
        a: torch.Tensor,
        s_loop: torch.Tensor,
        s_protein: torch.Tensor,
        mask_loop: torch.Tensor,
        mask_protein: torch.Tensor,
    ) -> torch.Tensor:

        batch_size, loop_maxlen, _ = s_loop.shape
        protein_maxlen = s_protein.shape[1]

        # [*, loop_maxlen, c] ranges (-1 - 1)
        f_loop = self.loop_feature(s_loop) * mask_loop.unsqueeze(-1)

        # [*, protein_maxlen, c] ranges (-1 - 1)
        f_protein = self.protein_feature(s_protein) * mask_protein.unsqueeze(-1)

        c = f_loop.shape[-1]

        # [*, loop_maxlen, protein_maxlen, c]
        ff = f_loop.unsqueeze(-2) * f_protein.unsqueeze(-3)

        # [*, n_block * n_head, loop_maxlen, protein_maxlen]
        w = a.reshape(batch_size, -1, loop_maxlen, protein_maxlen)

        # [*, loop_maxlen, protein_maxlen, n_block * n_head]
        w = w.transpose(-3, -2).transpose(-2, -1)

        # [*, loop_maxlen, protein_maxlen, 1]
        w = self.head_weight(w)

        # [*, loop_maxlen, protein_maxlen, c]
        wff = w * ff / sqrt(c)

        # [*, output_size]
        p = self.affinity_linear(wff).sum(dim=(-3, -2))

        return p


    def forward(self, batch: TensorDict) -> TensorDict:
        """
            Returns:
                single:               [batch_size, loop_len, c_s]
                aatype:               [batch_size, loop_len]  (int)
                affinity:             [batch_size]

                frames:               [n_blocks, batch_size, loop_len, 4, 4]
                sidechain_frames:     [n_blocks, batch_size, loop_len, 8, 4, 4]
                unnormalized_angles:  [n_blocks, batch_size, loop_len, 7, 2]
                angles:               [n_blocks, batch_size, loop_len, 7, 2]
                positions:            [n_blocks, batch_size, loop_len, 14, 3]
                states:               [n_blocks, batch_size, loop_len, c_s]
        """

        # [batch_size, loop_len, c_s]
        loop_seq = batch["loop_sequence_onehot"]
        # initial_loop_seq = loop_seq.clone()
        batch_size, loop_maxlen, loop_depth = loop_seq.shape

        # transform the loop
        loop_embd = loop_seq.clone()
        for encoder in self.transform:
            loop_upd, loop_att = encoder(loop_embd, batch["loop_self_residues_mask"])
            loop_embd = self.loop_norm(loop_embd + loop_upd)

        # structure-based self-attention on the protein
        protein_T = Rigid.from_tensor_4x4(batch["protein_backbone_rigid_tensor"])

        # [batch_size, protein_len, c_s]
        protein_embd = batch["protein_sequence_onehot"]
        protein_norm_prox = self.protein_dist_norm(batch["protein_proximities"])

        protein_as = []
        protein_as_sd = []
        protein_as_b = []
        for _ in range(self.n_ipa_repeat):
            protein_upd, protein_a, protein_a_sd, protein_a_b = self.protein_ipa(protein_embd,
                                                                                  protein_norm_prox,
                                                                                  protein_T,
                                                                                  batch["protein_self_residues_mask"].float())
            protein_as.append(protein_a.clone().detach())
            protein_as_sd.append(protein_a_sd.detach())
            protein_as_b.append(protein_a_b.detach())
            protein_embd =  self.protein_norm(protein_embd + protein_upd)

        # store the attention weights, for debugging
        # [batch_size, n_block, n_head, protein_len, protein_len]
        protein_as = torch.stack(protein_as).transpose(0, 1)
        protein_as_sd = torch.stack(protein_as_sd).transpose(0, 1)
        protein_as_b = torch.stack(protein_as_b).transpose(0, 1)

        # cross attention and loop structure prediction
        output = self.cross(batch["loop_aatype"],
                            loop_embd,
                            batch["loop_cross_residues_mask"],
                            protein_embd,
                            batch["protein_cross_residues_mask"],
                            protein_T)

        output["protein_self_attention"] = protein_as
        output["protein_self_attention_sd"] = protein_as_sd
        output["protein_self_attention_b"] = protein_as_b

        # amino acid sequence: [1, 0, 2, ... ] meaning : Ala, Met, Cys
        # [batch_size, loop_len]
        output["aatype"] = batch["loop_aatype"]

        # whether the heavy atoms exists or not
        # for each loop residue
        # [batch_size, loop_len, 14] (true or false)
        output = make_atom14_masks(output)

        # adding hydrogens:
        # [batch_size, loop_len, 37, 3]
        output["final_atom_positions"] = atom14_to_atom37(output["final_positions"], output)

        #loop_embd = self.affinity_norm(loop_embd + output["single"])
        loop_embd = output["single"]

        # [*, n_interactions, c_s]
        p = self.score_interactions(
            output["cross_ipa_att"],
            loop_embd,
            protein_embd,
            batch["loop_cross_residues_mask"],
            batch["protein_cross_residues_mask"],
        )

        # affinity prediction
        if self.model_type == ModelType.REGRESSION:
            # [batch_size]
<<<<<<< HEAD
            output["affinity"] = p.reshape(batch_size)
=======
            output["affinity"] = self.aff_mlp(loop_embd.reshape(batch_size, -1)).reshape(batch_size)
>>>>>>> 1db4de0f

        elif self.model_type == ModelType.CLASSIFICATION:

            # [batch_size, 2]
            output["classification"] = p

            # [batch_size]
            output["class"] = torch.argmax(output["classification"], dim=1)

        return output

    def get_storage_size(self):
        total_size = 0
        for parameter in self.parameters():
            total_size += sys.getsizeof(parameter.storage().cpu())

        return total_size<|MERGE_RESOLUTION|>--- conflicted
+++ resolved
@@ -246,11 +246,7 @@
         # affinity prediction
         if self.model_type == ModelType.REGRESSION:
             # [batch_size]
-<<<<<<< HEAD
             output["affinity"] = p.reshape(batch_size)
-=======
-            output["affinity"] = self.aff_mlp(loop_embd.reshape(batch_size, -1)).reshape(batch_size)
->>>>>>> 1db4de0f
 
         elif self.model_type == ModelType.CLASSIFICATION:
 
