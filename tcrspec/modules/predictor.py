from typing import Dict, Union
from copy import deepcopy as copy
import logging

from torch.nn import Embedding
from torch.nn.modules.transformer import TransformerEncoderLayer, TransformerEncoder
import torch
import ml_collections

from openfold.model.structure_module import InvariantPointAttention as IPA
from openfold.utils.rigid_utils import Rigid, Rotation
from openfold.utils.loss import compute_plddt
from openfold.data.data_transforms import make_atom14_masks
from openfold.data.data_pipeline import make_sequence_features
from openfold.utils.loss import find_structural_violations
from openfold.utils.feats import atom14_to_atom37
from openfold.model.primitives import LayerNorm

from .position_encoding import PositionalEncoding
from .cross_structure_module import CrossStructureModule
from ..domain.amino_acid import AMINO_ACID_DIMENSION
from ..models.data import TensorDict
from ..tools.amino_acid import one_hot_decode_sequence


_log = logging.getLogger(__name__)


class Predictor(torch.nn.Module):
    def __init__(self,
                 config: ml_collections.ConfigDict):
        super(Predictor, self).__init__()

        structure_module_config = copy(config.structure_module)
        structure_module_config.c_s = 32
        structure_module_config.c_z = 1
        structure_module_config.no_blocks = 2
        structure_module_config.no_heads_ipa = 2

        self.loop_maxlen = 16
        self.protein_maxlen = 40

        self.pos_enc = PositionalEncoding(structure_module_config.c_s, self.loop_maxlen)

        self.loop_enc = TransformerEncoder(
            TransformerEncoderLayer(structure_module_config.c_s,
                                    structure_module_config.no_heads_ipa,
                                    batch_first=True),
            structure_module_config.no_blocks
        )

        self.n_ipa_repeat = structure_module_config.no_blocks

        self.protein_ipa = IPA(structure_module_config.c_s,
                               structure_module_config.c_z,
                               structure_module_config.c_ipa,
                               structure_module_config.no_heads_ipa,
                               structure_module_config.no_qk_points,
                               structure_module_config.no_v_points)

        self.protein_norm = torch.nn.Sequential(
            LayerNorm(structure_module_config.c_s),
            torch.nn.Dropout(p=0.1)
        )

        self.cross = CrossStructureModule(**structure_module_config)

        c_affinity = 128

        #self.aff_norm = LayerNorm(structure_module_config.c_s)

        #self.aff_trans = torch.nn.Sequential(
        #    torch.nn.Linear(structure_module_config.c_s, 10),
        #    torch.nn.GELU(),
        #    torch.nn.Linear(10, structure_module_config.c_s),
        #    torch.nn.Dropout(0.1),
        #    torch.nn.LayerNorm(structure_module_config.c_s)
        #)

        mlp_input_size = self.loop_maxlen * structure_module_config.c_s * 2
        #mlp_input_size = self.loop_maxlen * self.protein_maxlen * structure_module_config.no_heads_ipa

        self.aff_mlp = torch.nn.Sequential(
            torch.nn.Linear(mlp_input_size, c_affinity),
            torch.nn.GELU(),
            torch.nn.Linear(c_affinity, c_affinity),
            torch.nn.GELU(),
            torch.nn.Linear(c_affinity, 1),
        )

    def forward(self, batch: TensorDict) -> TensorDict:
        """
            Returns:
                single:               [batch_size, loop_len, c_s]
                aatype:               [batch_size, loop_len]  (int)
                residue_index:        [batch_size, loop_len]  (int)
                affinity:             [batch_size]

                frames:               [n_blocks, batch_size, loop_len, 4, 4]
                sidechain_frames:     [n_blocks, batch_size, loop_len, 8, 4, 4]
                unnormalized_angles:  [n_blocks, batch_size, loop_len, 7, 2]
                angles:               [n_blocks, batch_size, loop_len, 7, 2]
                positions:            [n_blocks, batch_size, loop_len, 14, 3]
                states:               [n_blocks, batch_size, loop_len, c_s]
        """

        # [batch_size, loop_len, c_s]
        loop_seq = batch["loop_sequence_embedding"].clone()
        batch_size = loop_seq.shape[0]

        # positional encoding
        loop_pos_enc = self.pos_enc(loop_seq)

        # self-attention on the loop
        loop_embd = self.loop_enc(loop_pos_enc, src_key_padding_mask=batch["loop_len_mask"])

        # structure-based self-attention on the protein
        protein_T = Rigid.from_tensor_4x4(batch["protein_backbone_rigid_tensor"])

        # [batch_size, protein_len, c_s]
        protein_embd = batch["protein_sequence_embedding"]

        for _ in range(self.n_ipa_repeat):
            protein_embd = self.protein_ipa(protein_embd,
                                            batch["protein_proximities"],
                                            protein_T,
                                            batch["protein_len_mask"].float())

        protein_embd = self.protein_norm(protein_embd)

        # cross attention and loop structure prediction
        output = self.cross(batch["loop_aatype"],
                            loop_embd,
                            batch["loop_len_mask"],
                            protein_embd,
                            batch["protein_len_mask"],
                            protein_T)

        # amino acid sequence: [1, 0, 2, ... ] meaning : Ala, Met, Cys
        # [batch_size, loop_len]
        output["aatype"] = batch["loop_aatype"]

        # amino acid sequence index: [0, 1, 2, 3, 4, ... ], representing the order of amino acids
        # [batch_size, loop_len]
        output["residue_index"] = torch.arange(0,
                                               batch["loop_sequence_embedding"].shape[1], 1,
                                               dtype=torch.int64,
                                               device=batch["loop_sequence_embedding"].device
        ).unsqueeze(dim=0).expand(batch_size, -1)

        # whether the heavy atoms exists or not
        # for each loop residue
        # [batch_size, loop_len, 14] (true or false)
        output = make_atom14_masks(output)

        # adding hydrogens:
        # [batch_size, loop_len, 37, 3]
        output["final_atom_positions"] = atom14_to_atom37(output["final_positions"], output)

        # [batch_size, n_heads, loop_len, protein_len]
        #cross_att = output["cross_attention"]

        # transition on s_loop before prediction BA
<<<<<<< HEAD
        updated_s_loop = torch.cat((output["single"], batch["loop_sequence_embedding"]), dim=2)
=======
        s_loop = output["single"]
>>>>>>> d8b2abf3

        # [batch_size, loop_maxlen]
        #output["affinity"] = self.aff_mlp(cross_att.reshape(batch_size, -1)).reshape(batch_size)
        output["affinity"] = self.aff_mlp(s_loop.reshape(batch_size, -1)).reshape(batch_size)

        return output

<|MERGE_RESOLUTION|>--- conflicted
+++ resolved
@@ -160,14 +160,9 @@
         # [batch_size, n_heads, loop_len, protein_len]
         #cross_att = output["cross_attention"]
 
-        # transition on s_loop before prediction BA
-<<<<<<< HEAD
+        # [batch_size, loop_maxlen]
         updated_s_loop = torch.cat((output["single"], batch["loop_sequence_embedding"]), dim=2)
-=======
-        s_loop = output["single"]
->>>>>>> d8b2abf3
 
-        # [batch_size, loop_maxlen]
         #output["affinity"] = self.aff_mlp(cross_att.reshape(batch_size, -1)).reshape(batch_size)
         output["affinity"] = self.aff_mlp(s_loop.reshape(batch_size, -1)).reshape(batch_size)
 
