from typing import Dict, List
import os
import csv

import torch
import numpy
import pandas

from sklearn.metrics import roc_auc_score, matthews_corrcoef

from .domain.amino_acid import amino_acids_by_one_hot_index
from .models.data import TensorDict
from .loss import get_calpha_rmsd


def get_sequence(aatype: List[int], mask: List[bool]) -> str:

    s = ""
    for i, b in enumerate(mask):
        if b:
            s += amino_acids_by_one_hot_index[aatype[i]].one_letter_code

    return s


def get_accuracy(truth: List[int], pred: List[int]) -> float:
    """
    A simple method to calculate accuracy from two equally long lists of class values
    """

    count = 0
    right = 0
    for i, t in enumerate(truth):
        p = pred[i]
        count += 1
        if p == t:
            right += 1

    return float(right) / count



class MetricsRecord:
    def __init__(self):
        self._data_len = 0
        self._losses_sum = {}
        self._rmsds = {}
        self._loop_sequences = {}

        self._id_order = []
        self._truth_data = {}
        self._output_data = {}

    def add_batch(self,
                  losses: Dict[str, torch.Tensor],
                  output: Dict[str, torch.Tensor],
                  truth: Dict[str, torch.Tensor]):
        """
        Call this once per batch, to keep track of the model's output and losses.
        """

        # count how many datapoints have passed
        batch_size = truth["loop_aatype"].shape[0]
        self._data_len += batch_size

        # memorize the order of the ids
        self._id_order += truth["ids"]

        # add up the losses, from the given means
        for key, value in losses.items():
            if key not in self._losses_sum:
                self._losses_sum[key] = 0.0

            self._losses_sum[key] += value * batch_size

        # store the rmsd per data point
        self._rmsds.update(get_calpha_rmsd(output, truth))

        # store the affinity predictions and truth values per data point
        for key in ["affinity", "class", "classification"]:
            if key in output:
                if key not in self._output_data:
                    self._output_data[key] = []

                if output[key].dtype == torch.float:
                    self._output_data[key] += output[key].cpu().round(decimals=3).tolist()
                else:
                    self._output_data[key] += output[key].cpu().tolist()

            if key in truth:
                if key not in self._truth_data:
                    self._truth_data[key] = []

                if truth[key].dtype == torch.float:
                    self._truth_data[key] += truth[key].cpu().round(decimals=3).tolist()
                else:
                    self._truth_data[key] += truth[key].cpu().tolist()

        # store the loop sequences
        loop_aatype = truth["loop_aatype"].cpu().tolist()
        loop_mask = truth["loop_self_residues_mask"].cpu().tolist()
        for i in range(batch_size):
            id_ = truth["ids"][i]
            loop_sequence = get_sequence(loop_aatype[i], loop_mask[i])
            self._loop_sequences[id_] = loop_sequence

        # store the loop sequences
        loop_aatype = truth["loop_aatype"].cpu().tolist()
        loop_mask = truth["loop_self_residues_mask"].cpu().tolist()
        for i in range(batch_size):
            id_ = truth["ids"][i]
            loop_sequence = get_sequence(loop_aatype[i], loop_mask[i])
            self._loop_sequences[id_] = loop_sequence

    def save(self, epoch_number: int, pass_name: str, directory_path: str):
        """
        Call this when all batches have passed, to save the resulting metrics.

        Args:
            epoch_number: to indicate at which epoch row it should be stored
            pass_name: can be train/valid/test or other
            directory_path: a directory where to store the files
        """

        self._store_individual_rmsds(pass_name, directory_path)
        self._store_inidividual_affinities(pass_name, directory_path)
        self._store_metrics_table(epoch_number, pass_name, directory_path)

    def _store_individual_rmsds(self, pass_name: str, directory_path: str):

        # store to this file
        rmsds_path = os.path.join(directory_path, f"{pass_name}-rmsds.csv")

        sequence_order = []
        rmsds = []
        ids = []
        for id_, rmsd in self._rmsds.items():
            sequence_order.append(self._loop_sequences[id_])
            rmsds.append(rmsd)
            ids.append(id_)

        # create a table
        table_dict = {"ID": ids, "loop": sequence_order, "RMSD(Å)": rmsds}
        table = pandas.DataFrame(table_dict)

        # save to file
        table.to_csv(rmsds_path, sep=',', encoding='utf-8', index=False, quoting=csv.QUOTE_NONNUMERIC)

    def _store_inidividual_affinities(self, pass_name: str, directory_path: str):

        affinities_path = os.path.join(directory_path, f"{pass_name}-affinities.csv")

        sequence_order = []
        for id_ in self._id_order:
            sequence_order.append(self._loop_sequences[id_])

        table_dict = {"ID": self._id_order, "loop": sequence_order}

        for key in ["affinity", "class", "classification"]:
            if key in self._truth_data:
                table_dict[f"true {key}"] = self._truth_data[key]

            if key in self._output_data:
                table_dict[f"output {key}"] = self._output_data[key]

        table = pandas.DataFrame(table_dict)

        # save to file
        table.to_csv(affinities_path, sep=',', encoding='utf-8', index=False, quoting=csv.QUOTE_NONNUMERIC)

<<<<<<< HEAD

=======
>>>>>>> 2ca6b421
    def _store_metrics_table(self, epoch_number: int, pass_name: str, directory_path: str):

        # store to this file
        metrics_path = os.path.join(directory_path, "metrics.csv")

        # load previous data from table file
        table = pandas.DataFrame(data={"epoch": [epoch_number]})
        if os.path.isfile(metrics_path):
            table = pandas.read_csv(metrics_path, sep=',')

        # make sure the table has a row for this epoch
        if epoch_number not in table["epoch"].values:
            row = pandas.DataFrame()
            for key in table:
                row[key] = [None]
            row["epoch"] = [epoch_number]

            table = pandas.concat((table, row))

        row_index = (table["epoch"] == epoch_number)

        # write losses to the table
        for loss_name, loss_value in self._losses_sum.items():
            normalized = round((loss_value / self._data_len).item(), 3)

            table.loc[row_index, f"{pass_name} {loss_name} loss"] = normalized

        # write rmsd
        mean = round(numpy.mean(list(self._rmsds.values())), 3)
        table.loc[row_index, f"{pass_name} mean binders C-alpha RMSD(Å)"] = mean

        # write affinity-related metrics
        if "classification" in self._output_data and "class" in self._truth_data and len(set(self._truth_data["class"])) > 1:
            auc = roc_auc_score(self._truth_data["class"], [row[1] for row in self._output_data["classification"]])
            table.loc[row_index, f"{pass_name} ROC AUC"] = round(auc, 3)

        if "class" in self._output_data and "class" in self._truth_data:
            acc = get_accuracy(self._truth_data["class"], self._output_data["class"])
            table.loc[row_index, f"{pass_name} accuracy"] = round(acc, 3)

            mcc = matthews_corrcoef(self._truth_data["class"], self._output_data["class"])
            table.loc[row_index, f"{pass_name} matthews correlation"] = round(mcc, 3)

        if "affinity" in self._output_data and "affinity" in self._truth_data:
            r = pearsonr(self._output_data["affinity"], self._truth_data["affinity"]).statistic
            table.loc[row_index, f"{pass_name} pearson correlation"] = round(r, 3)

        # store metrics
        table.to_csv(metrics_path, sep=',', encoding='utf-8', index=False, quoting=csv.QUOTE_NONNUMERIC)<|MERGE_RESOLUTION|>--- conflicted
+++ resolved
@@ -168,10 +168,6 @@
         # save to file
         table.to_csv(affinities_path, sep=',', encoding='utf-8', index=False, quoting=csv.QUOTE_NONNUMERIC)
 
-<<<<<<< HEAD
-
-=======
->>>>>>> 2ca6b421
     def _store_metrics_table(self, epoch_number: int, pass_name: str, directory_path: str):
 
         # store to this file
