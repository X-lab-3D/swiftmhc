import os
import sys
import logging
from uuid import uuid4
from typing import Tuple, Union, Optional, List, Dict, Set
import random
from math import log, sqrt

import ml_collections
import pandas
import torch
from torch.nn import CrossEntropyLoss, MSELoss

from Bio.PDB.PDBIO import PDBIO

from openfold.np.residue_constants import (restype_atom14_ambiguous_atoms as openfold_restype_atom14_ambiguous_atoms,
                                           atom_types as openfold_atom_types,
                                           van_der_waals_radius as openfold_van_der_waals_radius,
                                           make_atom14_dists_bounds as openfold_make_atom14_dists_bounds,
                                           atom_order as openfold_atom_order,
                                           restype_num as openfold_restype_num,
                                           chi_pi_periodic as openfold_chi_pi_periodic)
from openfold.utils.rigid_utils import Rigid
from openfold.utils.tensor_utils import masked_mean as openfold_masked_mean
from openfold.utils.feats import atom14_to_atom37 as openfold_atom14_to_atom37
from openfold.utils.loss import (violation_loss as openfold_compute_violation_loss,
                                 within_residue_violations as openfold_within_residue_violations,
                                 lddt_loss as openfold_compute_lddt_loss,
                                 compute_renamed_ground_truth as openfold_compute_renamed_ground_truth,
                                 compute_fape as openfold_compute_fape,
                                 sidechain_loss as openfold_compute_sidechain_loss,
                                 supervised_chi_loss as openfold_supervised_chi_loss,
                                 find_structural_violations as openfold_find_structural_violations,
                                 between_residue_clash_loss as openfold_between_residue_clash_loss,
                                 between_residue_bond_loss as openfold_between_residue_bond_loss,
                                 softmax_cross_entropy as openfold_softmax_cross_entropy)
from openfold.data.data_transforms import (atom37_to_frames as openfold_atom37_to_frames,
                                           make_atom14_masks as openfold_make_atom14_masks)
from openfold.utils.rigid_utils import Rigid, Rotation
from openfold.config import config as openfold_config
from openfold.utils.tensor_utils import permute_final_dims

from tcrspec.time import Timer
from tcrspec.preprocess import preprocess
from tcrspec.dataset import ProteinLoopDataset
from tcrspec.modules.predictor import Predictor
from tcrspec.models.amino_acid import AminoAcid
from tcrspec.tools.amino_acid import one_hot_decode_sequence
from tcrspec.models.data import TensorDict
from tcrspec.tools.pdb import recreate_structure
from tcrspec.domain.amino_acid import amino_acids_by_one_hot_index


_log = logging.getLogger(__name__)

def _compute_fape_loss(output: TensorDict, batch: TensorDict,
                       config: ml_collections.ConfigDict) -> torch.Tensor:
    """
    Compute FAPE loss as in openfold
    """

    # compute backbone loss
    loop_mask = batch["loop_cross_residues_mask"]
    loop_true_frames = Rigid.from_tensor_4x4(batch["loop_backbone_rigid_tensor"])
    loop_output_frames = Rigid.from_tensor_7(output["final_frames"])
    protein_frames = Rigid.from_tensor_4x4(batch["protein_backbone_rigid_tensor"])
    protein_mask = batch["protein_cross_residues_mask"]

    bb_loss = torch.mean(
        openfold_compute_fape(
            pred_frames=protein_frames,
            target_frames=protein_frames,
            frames_mask=protein_mask,
            pred_positions=loop_output_frames.get_trans(),
            target_positions=loop_true_frames.get_trans(),
            positions_mask=loop_mask,
            length_scale=10.0,
            l1_clamp_distance=10.0,
            eps=1e-4,
        )
    )

    # compute sidechain loss
    atom14_atom_is_ambiguous = torch.tensor(openfold_restype_atom14_ambiguous_atoms[batch["loop_aatype"].cpu().numpy()],
                                            device=batch["loop_aatype"].device)

    renamed_truth = openfold_compute_renamed_ground_truth({
                                                            "atom14_gt_positions": batch["loop_atom14_gt_positions"],
                                                            "atom14_alt_gt_positions": batch["loop_atom14_alt_gt_positions"],
                                                            "atom14_gt_exists": batch["loop_atom14_gt_exists"].float(),
                                                            "atom14_atom_is_ambiguous": atom14_atom_is_ambiguous,
                                                            "atom14_alt_gt_exists": batch["loop_atom14_gt_exists"].float(),
                                                          },
                                                          output["final_positions"])

    truth_frames = openfold_atom37_to_frames(
        {
            "aatype": batch["loop_aatype"],
            "all_atom_positions": batch["loop_all_atom_positions"],
            "all_atom_mask": batch["loop_all_atom_mask"],
        }
    )

    sc_loss = openfold_compute_sidechain_loss(sidechain_frames=output["final_sidechain_frames"][None, ...],
                                              sidechain_atom_pos=output["final_positions"][None, ...],
                                              rigidgroups_gt_frames=truth_frames["rigidgroups_gt_frames"],
                                              rigidgroups_alt_gt_frames=truth_frames["rigidgroups_alt_gt_frames"],
                                              rigidgroups_gt_exists=truth_frames["rigidgroups_gt_exists"],

                                              renamed_atom14_gt_positions=renamed_truth["renamed_atom14_gt_positions"],
                                              renamed_atom14_gt_exists=renamed_truth["renamed_atom14_gt_exists"],
                                              alt_naming_is_better=renamed_truth["alt_naming_is_better"],
                                              **config.sidechain)

    total_loss = 0.5 * bb_loss + 0.5 * sc_loss

    return {
        "total": total_loss,
        "backbone": bb_loss,
        "sidechain": sc_loss,
    }


def _compute_cross_distance_loss(output: TensorDict, batch: TensorDict) -> torch.Tensor:

    # <might change this later>
    # mse is too inflexible
    # might use bin-based distances instead

    # get xyz from dataset: [batch_size, len, 3]
    true_ca_positions_loop = batch["loop_atom14_gt_positions"][..., 1, :]
    true_ca_positions_protein = batch["protein_atom14_gt_positions"][..., 1, :]
    pred_ca_positions_loop = output["final_positions"][..., 1, :]

    # calculate square distances: [batch_size, loop_len, protein_len]
    true_dist2 = torch.sum(torch.square(true_ca_positions_loop[:, :, None, :] - true_ca_positions_protein[:, None, :, :]), dim=3)
    pred_dist2 = torch.sum(torch.square(pred_ca_positions_loop[:, :, None, :] - true_ca_positions_protein[:, None, :, :]), dim=3)

    # calculate error from existing atoms' distances
    mask = batch["loop_atom14_gt_exists"][:, :, None, 1] * batch["protein_atom14_gt_exists"][:, None, :, 1]
    err = (mask * torch.abs(pred_dist2 - true_dist2)).sum(dim=(1, 2)) / torch.sum(mask.float(), dim=(1, 2))

    return err


def _compute_cross_violation_loss(output: TensorDict, batch: TensorDict,
                                  config: ml_collections.ConfigDict) -> Dict[str, torch.Tensor]:

    # Compute the between residue clash loss. (include both loop and protein)
    # [batch_size, loop_maxlen + protein_maxlen, 14]
    residx_atom14_to_atom37 = torch.cat((batch["loop_residx_atom14_to_atom37"],
                                         batch["protein_residx_atom14_to_atom37"]), dim=1)

    # [batch_size, loop_maxlen + protein_maxlen, 14, 3]
    atom14_pred_positions = torch.cat((output["final_positions"],
                                       batch["protein_atom14_gt_positions"]), dim=1)

    # [batch_size, loop_maxlen + protein_maxlen, 14]
    atom14_atom_exists = torch.cat((batch["loop_atom14_gt_exists"],
                                    batch["protein_atom14_gt_exists"]), dim=1)

    # Compute the Van der Waals radius for every atom
    # (the first letter of the atom name is the element type).
    # [37]
    atomtype_radius = [
        openfold_van_der_waals_radius[name[0]]
        for name in openfold_atom_types
    ]
    # [37]
    atomtype_radius = atom14_pred_positions.new_tensor(atomtype_radius)

    # [batch_size, loop_maxlen + protein_maxlen, 14]
    atom14_atom_radius = atom14_atom_exists * atomtype_radius[residx_atom14_to_atom37]

    loop_residue_index = batch["loop_residue_index"]
    protein_residue_index = batch["protein_residue_index"]

    # [batch_size, loop_maxlen + protein_maxlen]
    residue_index = torch.cat((loop_residue_index, protein_residue_index), dim=1)

    between_residue_clashes = openfold_between_residue_clash_loss(
        atom14_pred_positions=atom14_pred_positions,
        atom14_atom_exists=atom14_atom_exists,
        atom14_atom_radius=atom14_atom_radius,
        residue_index=residue_index,
        overlap_tolerance_soft=config.clash_overlap_tolerance,
        overlap_tolerance_hard=config.clash_overlap_tolerance,
    )

    # Compute all within-residue violations: clashes, bond length and angle violations.
    # (only within loop)
    restype_atom14_bounds = openfold_make_atom14_dists_bounds(
        overlap_tolerance=config.clash_overlap_tolerance,
        bond_length_tolerance_factor=config.violation_tolerance_factor,
    )
    atom14_dists_lower_bound = atom14_pred_positions.new_tensor(
        restype_atom14_bounds["lower_bound"]
    )[batch["loop_aatype"]]
    atom14_dists_upper_bound = atom14_pred_positions.new_tensor(
        restype_atom14_bounds["upper_bound"]
    )[batch["loop_aatype"]]

    residue_violations = openfold_within_residue_violations(
        atom14_pred_positions=output["final_positions"],
        atom14_atom_exists=batch["loop_atom14_gt_exists"],
        atom14_dists_lower_bound=atom14_dists_lower_bound,
        atom14_dists_upper_bound=atom14_dists_upper_bound,
        tighten_bounds_for_loss=0.0,
    )

    # Compute between residue backbone violations of bonds and angles.
    connection_violations = openfold_between_residue_bond_loss(
        pred_atom_positions=output["final_positions"],
        pred_atom_mask=batch["loop_atom14_gt_exists"],
        residue_index=loop_residue_index,
        aatype=batch["loop_aatype"],
        tolerance_factor_soft=config.violation_tolerance_factor,
        tolerance_factor_hard=config.violation_tolerance_factor,
    )

    # []
    violations_between_residues_bonds_c_n_loss_mean = connection_violations["c_n_loss_mean"]
    violations_between_residues_angles_ca_c_n_loss_mean = connection_violations["ca_c_n_loss_mean"]
    violations_between_residues_angles_c_n_ca_loss_mean = connection_violations["c_n_ca_loss_mean"]

    # [loop_len + protein_len, 14]
    violations_between_residues_clashes_per_atom_loss_sum = between_residue_clashes["per_atom_loss_sum"]

    # [loop_len, 14]
    violations_within_residues_per_atom_loss_sum = residue_violations["per_atom_loss_sum"]

    # Calculate loss, as in openfold
    loop_num_atoms = torch.sum(batch["loop_atom14_gt_exists"])
    #num_atoms = loop_num_atoms + torch.sum(batch["protein_atom14_gt_exists"])

    between_residues_clash = torch.sum(violations_between_residues_clashes_per_atom_loss_sum) / (config.eps + loop_num_atoms)
    within_residues_clash = torch.sum(violations_within_residues_per_atom_loss_sum) / (config.eps + loop_num_atoms)

    loss = {
        "bond": violations_between_residues_bonds_c_n_loss_mean,
        "CA-C-N-angles": violations_between_residues_angles_ca_c_n_loss_mean,
        "C-N-CA-angles": violations_between_residues_angles_c_n_ca_loss_mean,
        "between-residues-clash": between_residues_clash,
        "within-residues-clash": within_residues_clash,
        "total": (violations_between_residues_bonds_c_n_loss_mean +
                  violations_between_residues_angles_ca_c_n_loss_mean +
                  violations_between_residues_angles_c_n_ca_loss_mean +
                  between_residues_clash +
                  within_residues_clash)
    }

    return loss


def _compute_cross_lddt_loss(output: TensorDict, batch: TensorDict,
                             config: ml_collections.ConfigDict) -> torch.Tensor:

    ca_index = openfold_atom_order["CA"]

    protein_positions = batch["protein_all_atom_positions"][..., ca_index, :]
    protein_positions_mask = batch["protein_all_atom_mask"][..., ca_index : (ca_index + 1)]
    loop_positions_mask = batch["loop_all_atom_mask"][..., ca_index : (ca_index + 1)]
    true_loop_positions = batch["loop_all_atom_positions"][..., ca_index, :]
    pred_loop_positions = output["final_atom_positions"][..., ca_index, :]

    logits = output["lddt_logits"]

    # compute lddt from loop to protein
    dmat_true = torch.sqrt(
        config.eps + torch.sum((true_loop_positions[..., None, :] - protein_positions[..., None, :, :]) ** 2, dim=-1)
    )

    dmat_pred = torch.sqrt(
        config.eps + torch.sum((pred_loop_positions[..., None, :] - protein_positions[..., None, :, :]) ** 2, dim=-1)
    )

    dists_to_score = (
        (dmat_true < config.cutoff)
        * loop_positions_mask * protein_positions_mask.transpose(-1, -2)
    )

    dist_l1 = torch.abs(dmat_true - dmat_pred)

    score = (
        (dist_l1 < 0.5).type(dist_l1.dtype)
        + (dist_l1 < 1.0).type(dist_l1.dtype)
        + (dist_l1 < 2.0).type(dist_l1.dtype)
        + (dist_l1 < 4.0).type(dist_l1.dtype)
    ) * 0.25

    norm = 1.0 / (config.eps + torch.sum(dists_to_score, dim=-1))
    score = norm * (config.eps + torch.sum(dists_to_score * score, dim=-1))

    # compute lddt loss
    score = score.detach()

    bin_index = torch.floor(score * config.no_bins).long()
    bin_index = torch.clamp(bin_index, max=(config.no_bins - 1))
    lddt_ca_one_hot = torch.nn.functional.one_hot(bin_index, num_classes=config.no_bins)

    errors = openfold_softmax_cross_entropy(logits, lddt_ca_one_hot)
    all_atom_mask = loop_positions_mask.squeeze(-1)
    loss = torch.sum(errors * all_atom_mask, dim=-1) / (config.eps + torch.sum(all_atom_mask, dim=-1))

    # Average over the batch dimension
    return loss.mean()


def _supervised_chi_loss(angles_sin_cos: torch.Tensor,
                         unnormalized_angles_sin_cos: torch.Tensor,
                         aatype: torch.Tensor,
                         seq_mask: torch.Tensor,
                         chi_mask: torch.Tensor,
                         chi_angles_sin_cos: torch.Tensor,
                         chi_weight: float,
                         angle_norm_weight: float,
                         eps=1e-6,
                         **kwargs,
) -> torch.Tensor:
    """
        Implements Algorithm 27 (torsionAngleLoss)

        Args:
            angles_sin_cos:
                [*, N, 7, 2] predicted angles
            unnormalized_angles_sin_cos:
                The same angles, but unnormalized
            aatype:
                [*, N] residue indices
            seq_mask:
                [*, N] sequence mask
            chi_mask:
                [*, N, 7] angle mask
            chi_angles_sin_cos:
                [*, N, 7, 2] ground truth angles
            chi_weight:
                Weight for the angle component of the loss
            angle_norm_weight:
                Weight for the normalization component of the loss
        Returns:
            [*] loss tensor
    """
    pred_angles = angles_sin_cos[..., 3:, :]
    residue_type_one_hot = torch.nn.functional.one_hot(
        aatype,
        openfold_restype_num + 1,
    )
    chi_pi_periodic = torch.einsum(
        "...ij,jk->ik",
        residue_type_one_hot.type(angles_sin_cos.dtype),
        angles_sin_cos.new_tensor(openfold_chi_pi_periodic),
    )

    true_chi = chi_angles_sin_cos[None]

    shifted_mask = (1 - 2 * chi_pi_periodic).unsqueeze(-1)
    true_chi_shifted = shifted_mask * true_chi
    sq_chi_error = torch.sum((true_chi - pred_angles) ** 2, dim=-1)
    sq_chi_error_shifted = torch.sum(
        (true_chi_shifted - pred_angles) ** 2, dim=-1
    )
    sq_chi_error = torch.minimum(sq_chi_error, sq_chi_error_shifted)

    # The ol' switcheroo
    sq_chi_error = sq_chi_error.permute(
        *range(len(sq_chi_error.shape))[1:-2], 0, -2, -1
    )

    sq_chi_loss = openfold_masked_mean(
        chi_mask[..., None, :, :], sq_chi_error, dim=(-1, -2, -3)
    )

    loss = chi_weight * sq_chi_loss

    angle_norm = torch.sqrt(
        torch.sum(unnormalized_angles_sin_cos ** 2, dim=-1) + eps
    )
    norm_error = torch.abs(angle_norm - 1.0)
    norm_error = norm_error.permute(
        *range(len(norm_error.shape))[1:-2], 0, -2, -1
    )
    angle_norm_loss = openfold_masked_mean(
        seq_mask[..., :, None], norm_error, dim=(-1, -2, -3)
    )

    loss = loss + angle_norm_weight * angle_norm_loss

    return loss


AFFINITY_BINDING_TRESHOLD = 1.0 - log(500) / log(50000)

_classification_loss_func = torch.nn.CrossEntropyLoss(reduction="none")
_regression_loss_func = torch.nn.MSELoss(reduction="none")


def get_loss(output: TensorDict, batch: TensorDict,
             affinity_tune: bool,
             fine_tune: bool) -> TensorDict:

    # compute our own affinity-based loss
    if "class" in batch and "classification" in output:
        non_binders_index = torch.logical_not(batch["class"])
        affinity_loss = _classification_loss_func(output["classification"], batch["class"])

    elif "affinity" in batch and "affinity" in output:
        non_binders_index = batch["affinity"] < AFFINITY_BINDING_TRESHOLD
        affinity_loss = _regression_loss_func(output["affinity"], batch["affinity"])
    else:
        raise ValueError("Cannot compute loss without class or affinity data")

    # compute chi loss, as in openfold
    chi_loss = _supervised_chi_loss(output["final_angles"],
                                    output["final_unnormalized_angles"],
                                    batch["loop_aatype"],
                                    batch["loop_self_residues_mask"],
                                    batch["loop_torsion_angles_mask"][..., 3:],
                                    batch["loop_torsion_angles_sin_cos"][..., 3:, :],
                                    **openfold_config.loss.supervised_chi)

    # compute fape loss, as in openfold
    fape_losses = _compute_fape_loss(output, batch,
                                   openfold_config.loss.fape)

    # compute violations loss, using an adjusted function
    violation_losses = _compute_cross_violation_loss(output, batch, openfold_config.loss.violation)

    # combine the loss terms
<<<<<<< HEAD
    total_loss = 1.0 * chi_loss + \
                 1.0 * fape_losses["total"]
=======
    total_loss = 1.0 * chi_loss + 1.0 * fape_losses["total"]

    if affinity_tune:
        total_loss += 1.0 * affinity_loss
>>>>>>> e3bd3a30

    if affinity_tune:
        total_loss += 1.0 * affinity_loss

    if fine_tune:
        total_loss += 1.0 * violation_losses["total"]

    # for true non-binders, the total loss is simply affinity-based
    if affinity_tune:
<<<<<<< HEAD
        total_loss[non_binders_index] = 1.0 * affinity_loss[non_binders_index]
=======
        total_loss[non_binders_index] = affinity_loss[non_binders_index]
>>>>>>> e3bd3a30
    else:
        total_loss[non_binders_index] = 0.0

    # average losses over batch dimension
    result = TensorDict({
        "total": total_loss.mean(dim=0),
        "chi": chi_loss.mean(dim=0),
        "affinity": affinity_loss.mean(dim=0),
    })

    for component_id, loss_tensor in fape_losses.items():
        result[f"{component_id} fape"] = loss_tensor.mean(dim=0)

    for component_id, loss_tensor in violation_losses.items():
        result[f"{component_id} violation"] = loss_tensor.mean(dim=0)

    return result


def get_calpha_rmsd(output_data: Dict[str, torch.Tensor],
                    batch_data: Dict[str, torch.Tensor]) -> Dict[str, float]:
    """
    Returns: [n_binders] rmsd per binder
    """

    # take binders only
    if "class" in batch_data:
        binders_index = batch_data["class"] == 1

    elif "affinity" in batch_data:
        binders_index = batch_data["affinity"] > AFFINITY_BINDING_TRESHOLD

    else:
        raise ValueError("Cannot compute RMSD without class or affinity output")

    # prevent NaN, in case of no binders
    if not torch.any(binders_index):
        return torch.tensor([])

    ids = [batch_data["ids"][i] for i in torch.nonzero(binders_index)]

    # [n_binders, max_loop_len, n_atoms, 3]
    output_positions = output_data["final_positions"][binders_index]
    true_positions = batch_data["loop_atom14_gt_positions"][binders_index]

    # [n_binders, max_loop_len]
    mask = batch_data["loop_cross_residues_mask"][binders_index]

    # take C-alpha only
    # [n_binders, max_loop_len, 3]
    output_positions = output_positions[..., 1, :]
    true_positions = true_positions[..., 1, :]
    squares = (output_positions - true_positions) ** 2

    # [batch_size]
    sum_of_squares = (squares * mask[..., None]).sum(dim=2).sum(dim=1)
    counts = torch.sum(mask.int(), dim=1)

    rmsd = torch.sqrt(sum_of_squares / counts)


    return {ids[i]: rmsd[i].item() for i in range(len(ids))}


def get_mcc(probabilities: torch.Tensor, targets: torch.Tensor) -> float:

    predictions = torch.argmax(probabilities, dim=1)

    tp = torch.count_nonzero(torch.logical_and(predictions, targets)).item()
    fp = torch.count_nonzero(torch.logical_and(predictions, torch.logical_not(targets))).item()
    tn = torch.count_nonzero(torch.logical_and(torch.logical_not(predictions), torch.logical_not(targets))).item()
    fn = torch.count_nonzero(torch.logical_and(torch.logical_not(predictions), targets)).item()

    mcc_numerator = tn * tp - fp * fn
    if mcc_numerator == 0:
        mcc = 0.0
    else:
        mcc_denominator = sqrt((tn + fn) * (fp + tp) * (tn + fp) * (fn + tp))
        mcc = mcc_numerator / mcc_denominator

    return mcc<|MERGE_RESOLUTION|>--- conflicted
+++ resolved
@@ -426,29 +426,17 @@
     violation_losses = _compute_cross_violation_loss(output, batch, openfold_config.loss.violation)
 
     # combine the loss terms
-<<<<<<< HEAD
-    total_loss = 1.0 * chi_loss + \
-                 1.0 * fape_losses["total"]
-=======
     total_loss = 1.0 * chi_loss + 1.0 * fape_losses["total"]
 
     if affinity_tune:
         total_loss += 1.0 * affinity_loss
->>>>>>> e3bd3a30
-
-    if affinity_tune:
-        total_loss += 1.0 * affinity_loss
 
     if fine_tune:
         total_loss += 1.0 * violation_losses["total"]
 
     # for true non-binders, the total loss is simply affinity-based
     if affinity_tune:
-<<<<<<< HEAD
         total_loss[non_binders_index] = 1.0 * affinity_loss[non_binders_index]
-=======
-        total_loss[non_binders_index] = affinity_loss[non_binders_index]
->>>>>>> e3bd3a30
     else:
         total_loss[non_binders_index] = 0.0
 
