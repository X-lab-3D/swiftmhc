--- conflicted
+++ resolved
@@ -126,13 +126,10 @@
                 index = torch.zeros(max_length, device=self._device, dtype=torch.bool)
                 index[:length] = True
 
-<<<<<<< HEAD
-=======
                 #if prefix == PREPROCESS_LOOP_NAME:
                 #    # For the loop, put residues partly leftmost, partly centered, partly rightmost
                 #    index = mask_loop_left_center_right(length, max_length)
 
->>>>>>> 2ca6b421
                 result[f"{prefix}_aatype"] = torch.zeros(max_length, device=self._device, dtype=torch.long)
                 result[f"{prefix}_aatype"][index] = torch.tensor(aatype_data, device=self._device, dtype=torch.long)
 
