--- conflicted
+++ resolved
@@ -32,9 +32,6 @@
 
 
 class ProteinLoopDataset(Dataset):
-<<<<<<< HEAD
-    def __init__(self, hdf5_path: str, device: torch.device, loop_maxlen: int, protein_maxlen: int):
-=======
     def __init__(self,
                  hdf5_path: str,
                  device: torch.device,
@@ -43,7 +40,6 @@
                  protein_maxlen: int,
                  entry_names: Optional[List[str]] = None,
     ):
->>>>>>> 0948f8d6
         self._hdf5_path = hdf5_path
         self._device = device
         self._loop_maxlen = loop_maxlen
