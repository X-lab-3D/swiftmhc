--- conflicted
+++ resolved
@@ -465,13 +465,8 @@
             model.load_state_dict(torch.load(pretrained_model_path,
                                              map_location=self._device))
 
-<<<<<<< HEAD
-        optimizer = Adam(model.parameters(), self._lr)
-        #scheduler = StepLR(optimizer, step_size=100, gamma=0.1)
-=======
         optimizer = Adam(model.parameters(), lr=self._lr)
-        # scheduler = StepLR(optimizer, step_size=10, gamma=0.1)
->>>>>>> 5a4f95d7
+        # scheduler = StepLR(optimizer, step_size=100, gamma=0.1)
 
         # define model paths
         model_path = f"{run_id}/best-predictor.pth"
