--- conflicted
+++ resolved
@@ -13,11 +13,7 @@
 import shutil
 from io import StringIO
 
-<<<<<<< HEAD
-from sklearn.metrics import matthews_corrcoef, roc_auc_score
-=======
 from sklearn.metrics import roc_auc_score, matthews_corrcoef
->>>>>>> e3bd3a30
 from scipy.stats import pearsonr
 import ml_collections
 import pandas
@@ -90,22 +86,12 @@
 arg_parser.add_argument("--test-only", "-t", help="skip training and test on a pretrained model", action='store_const', const=True, default=False)
 arg_parser.add_argument("--workers", "-w", help="number of workers to load batches", type=int, default=5)
 arg_parser.add_argument("--batch-size", "-b", help="batch size to use during training/validation/testing", type=int, default=8)
-<<<<<<< HEAD
-arg_parser.add_argument("--warmup-count", "-j", help="how many epochs to run during warmup, thus without affinity prediction", type=int, default=0)
-arg_parser.add_argument("--epoch-count", "-e", help="how many epochs to run during training", type=int, default=20)
-arg_parser.add_argument("--fine-tune-count", "-u", help="how many epochs to run during fine-tuning, at the end", type=int, default=10)
-arg_parser.add_argument("--animate", "-a", help="id of a data point to generate intermediary pdb for", nargs="+")
-arg_parser.add_argument("--structures-path", "-s", help="an additional structures hdf5 file to measure RMSD on")
-arg_parser.add_argument("--classification", "-c", help="do classification instead of regression", action="store_const", const=True, default=False)
-arg_parser.add_argument("--lr", help="optimizer learning rate", type=float, default=0.001)
-=======
 arg_parser.add_argument("--epoch-count", "-e", help="how many epochs to run during training", type=int, default=20)
 arg_parser.add_argument("--affinity-tune-count", "-j", help="how many epochs to run during affinity training", type=int, default=50)
 arg_parser.add_argument("--fine-tune-count", "-u", help="how many epochs to run during fine-tuning", type=int, default=10)
 arg_parser.add_argument("--animate", "-a", help="id of a data point to generate intermediary pdb for", nargs="+")
 arg_parser.add_argument("--lr", help="learning rate setting", type=float, default=0.001)
 arg_parser.add_argument("--classification", "-c", help="do classification instead of regression", action="store_const", const=True, default=False)
->>>>>>> e3bd3a30
 arg_parser.add_argument("data_path", help="path to the train, validation & test hdf5", nargs="+")
 
 
@@ -130,10 +116,7 @@
                  workers_count: int,
                  lr: float,
                  model_type: ModelType,
-<<<<<<< HEAD
                  lr: float,
-=======
->>>>>>> e3bd3a30
     ):
 
         self._lr = lr
@@ -156,17 +139,9 @@
                optimizer: Optimizer,
                model: Predictor,
                data: TensorDict,
-<<<<<<< HEAD
-               affinity_tune: bool, fine_tune: bool,
-               pdb_output_directory: Optional[str] = None,
-               animated_complex_id: Optional[str] = None
-
-    ) -> Tuple[torch.Tensor, Dict[str, torch.Tensor]]:
-=======
                affinity_tune: bool,
                fine_tune: bool,
     ) -> Tuple[TensorDict, Dict[str, torch.Tensor]]:
->>>>>>> e3bd3a30
 
         optimizer.zero_grad()
 
@@ -273,14 +248,9 @@
                optimizer: Optimizer,
                model: Predictor,
                data_loader: DataLoader,
-<<<<<<< HEAD
-               affinity_tune: bool, fine_tune: bool,
-               pdb_output_directory: Optional[str] = None,
-=======
                affinity_tune: bool,
                fine_tune: bool,
                output_directory: Optional[str] = None,
->>>>>>> e3bd3a30
                animated_data: Optional[Dict[str, torch.Tensor]] = None
     ) -> Dict[str, Any]:
 
@@ -295,12 +265,8 @@
             batch_loss, batch_output = self._batch(epoch_index,
                                                    batch_index, optimizer, model,
                                                    batch_data,
-<<<<<<< HEAD
-                                                   affinity_tune, fine_tune)
-=======
                                                    affinity_tune,
                                                    fine_tune)
->>>>>>> e3bd3a30
 
             if output_directory is not None and animated_data is not None and (batch_index + 1) % self._snap_period == 0:
 
@@ -323,13 +289,9 @@
                   epoch_index: int,
                   model: Predictor,
                   data_loader: DataLoader,
-<<<<<<< HEAD
-                  affinity_tune: bool, fine_tune: bool,
-=======
                   affinity_tune: bool,
                   fine_tune: bool,
                   output_directory: Optional[str] = None,
->>>>>>> e3bd3a30
     ) -> Dict[str, Any]:
 
         valid_data = {}
@@ -465,11 +427,7 @@
               train_loader: DataLoader,
               valid_loader: DataLoader,
               test_loader: DataLoader,
-<<<<<<< HEAD
-              warmup_count: int, epoch_count: int, fine_tune_count: int,
-=======
               epoch_count: int, affinity_tune_count: int, fine_tune_count: int,
->>>>>>> e3bd3a30
               run_id: Optional[str] = None,
               pretrained_model_path: Optional[str] = None,
               animated_complex_ids: Optional[List[str]] = None,
@@ -488,11 +446,7 @@
             model.load_state_dict(torch.load(pretrained_model_path,
                                              map_location=self._device))
 
-<<<<<<< HEAD
-        optimizer = Adam(model.parameters(), self._lr)
-=======
         optimizer = Adam(model.parameters(), lr=self._lr)
->>>>>>> e3bd3a30
         # scheduler = StepLR(optimizer, step_size=10, gamma=0.1)
 
         # define model paths
@@ -511,23 +465,6 @@
                            model,
                            run_id, animated_data)
 
-<<<<<<< HEAD
-        total_epochs = warmup_count + epoch_count + fine_tune_count
-        for epoch_index in range(total_epochs):
-
-            # flip this setting after the given number of epochs
-            affinity_tune = (epoch_index >= warmup_count)
-
-            # flip this setting after the given number of epochs
-            fine_tune = (epoch_index >= (epoch_count + warmup_count))
-
-            _log.debug(f"entering epoch {epoch_index} with affinity_tune set to {affinity_tune} and fine_tune set to {fine_tune}")
-
-            # train during epoch
-            with Timer(f"train epoch {epoch_index}") as t:
-                train_data = self._epoch(epoch_index, optimizer, model, train_loader,
-                                         affinity_tune, fine_tune,
-=======
         total_epochs = epoch_count + affinity_tune_count + fine_tune_count
         for epoch_index in range(total_epochs):
 
@@ -538,37 +475,19 @@
             # train during epoch
             with Timer(f"train epoch {epoch_index}") as t:
                 train_data = self._epoch(epoch_index, optimizer, model, train_loader, affinity_tune, fine_tune,
->>>>>>> e3bd3a30
                                          run_id, animated_data)
                 t.add_to_title(f"on {len(train_loader.dataset)} data points")
 
             # validate
             with Timer(f"valid epoch {epoch_index}") as t:
-<<<<<<< HEAD
-                valid_data = self._validate(epoch_index, model, valid_loader, True, True)
-=======
                 valid_data = self._validate(epoch_index, model, valid_loader, True, True, run_id)
->>>>>>> e3bd3a30
                 t.add_to_title(f"on {len(valid_loader.dataset)} data points")
 
             # test
             with Timer(f"test epoch {epoch_index}") as t:
-<<<<<<< HEAD
-                test_data = self._validate(epoch_index, model, test_loader, True, True)
-                t.add_to_title(f"on {len(test_loader.dataset)} data points")
-
-            # structures
-            structures_data = None
-            if structures_loader is not None:
-                with Timer(f"structures epoch {epoch_index}") as t:
-                    structures_data = self._validate(epoch_index, model, structures_loader, True, True)
-                    t.add_to_title(f"on {len(structures_loader.dataset)} data points")
-
-=======
                 test_data = self._validate(epoch_index, model, test_loader, True, True, run_id)
                 t.add_to_title(f"on {len(test_loader.dataset)} data points")
 
->>>>>>> e3bd3a30
             # write the metrics
             self._output_metrics(run_id, "train", epoch_index, train_data)
             self._output_metrics(run_id, "valid", epoch_index, valid_data)
@@ -624,27 +543,7 @@
 
             metrics_dataframe.at[epoch_index, f"{pass_name} {loss_name}"] = round(normalized_loss, 3)
 
-<<<<<<< HEAD
-        if "output class" in data and "class" in data:
-
-            if len(set(data["class"])) > 1:
-
-                mcc = matthews_corrcoef(data["output class"], data["class"])
-                metrics_dataframe.at[epoch_index, f"{pass_name} matthews correlation"] = round(mcc, 3)
-
-                auc = roc_auc_score(data["class"], [row[1] for row in data["output classification"]])
-                metrics_dataframe.at[epoch_index, f"{pass_name} ROC AUC"] = round(auc, 3)
-
-            acc = get_accuracy(data["output class"], data["class"])
-            metrics_dataframe.at[epoch_index, f"{pass_name} accuracy"] = round(acc, 3)
-
-        elif "output affinity" in data and "affinity" in data:
-            pcc = pearsonr(data["output affinity"], data["affinity"]).statistic
-            metrics_dataframe.at[epoch_index, f"{pass_name} affinity pearson correlation"] = round(pcc, 3)
-
-=======
         # write RMSD to the table
->>>>>>> e3bd3a30
         metrics_dataframe.at[epoch_index, f"{pass_name} binders C-alpha RMSD"] = round(data["binders_c_alpha_rmsd"], 3)
 
         # write affinity-related metrics
@@ -746,12 +645,6 @@
         test_loader = trainer.get_data_loader(test_path, args.batch_size, device)
 
         trainer.train(train_loader, valid_loader, test_loader,
-<<<<<<< HEAD
-                      args.warmup_count, args.epoch_count, args.fine_tune_count,
-                      run_id, args.pretrained_model,
-                      args.animate, structures_loader)
-=======
                       args.epoch_count, args.affinity_tune_count, args.fine_tune_count,
                       run_id, args.pretrained_model,
-                      args.animate)
->>>>>>> e3bd3a30
+                      args.animate)