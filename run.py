import os
import sys
from time import time
from argparse import ArgumentParser
import logging
from uuid import uuid4
from typing import Tuple, Union, Optional, List, Dict, Set, Any
import random
from math import log, sqrt
import csv
import h5py
import numpy
import shutil
from io import StringIO

<<<<<<< HEAD
from sklearn.metrics import roc_auc_score, matthews_corrcoef
=======
from sklearn.metrics import matthews_corrcoef, roc_auc_score
>>>>>>> ba2094b5
from scipy.stats import pearsonr
import ml_collections
import pandas
import torch
from torch.utils.data import DataLoader
from torch.nn.modules.module import Module
from torch.optim import Adam, Optimizer
from torch.optim.lr_scheduler import StepLR, _LRScheduler
from torch.nn import CrossEntropyLoss, MSELoss
from torch.nn.utils import clip_grad_norm_
from torch.nn import DataParallel

from Bio.PDB.PDBIO import PDBIO
from Bio.PDB.Structure import Structure

from openfold.np.residue_constants import (restype_atom14_ambiguous_atoms as openfold_restype_atom14_ambiguous_atoms,
                                           atom_types as openfold_atom_types,
                                           van_der_waals_radius as openfold_van_der_waals_radius,
                                           make_atom14_dists_bounds as openfold_make_atom14_dists_bounds,
                                           atom_order as openfold_atom_order)
from openfold.utils.feats import atom14_to_atom37 as openfold_atom14_to_atom37
from openfold.utils.loss import (violation_loss as openfold_compute_violation_loss,
                                 within_residue_violations as openfold_within_residue_violations,
                                 lddt_loss as openfold_compute_lddt_loss,
                                 compute_renamed_ground_truth as openfold_compute_renamed_ground_truth,
                                 backbone_loss as openfold_compute_backbone_loss,
                                 sidechain_loss as openfold_compute_sidechain_loss,
                                 supervised_chi_loss as openfold_supervised_chi_loss,
                                 find_structural_violations as openfold_find_structural_violations,
                                 between_residue_clash_loss as openfold_between_residue_clash_loss,
                                 between_residue_bond_loss as openfold_between_residue_bond_loss,
                                 softmax_cross_entropy as openfold_softmax_cross_entropy)
from openfold.data.data_transforms import (atom37_to_frames as openfold_atom37_to_frames,
                                           make_atom14_masks as openfold_make_atom14_masks)
from openfold.utils.rigid_utils import Rigid, Rotation
from openfold.config import config as openfold_config
from openfold.utils.tensor_utils import permute_final_dims

from tcrspec.time import Timer
from tcrspec.preprocess import preprocess
from tcrspec.dataset import ProteinLoopDataset
from tcrspec.modules.predictor import Predictor
from tcrspec.models.complex import ComplexClass
from tcrspec.models.amino_acid import AminoAcid
from tcrspec.tools.amino_acid import one_hot_decode_sequence
from tcrspec.loss import get_loss, get_calpha_rmsd
from tcrspec.models.data import TensorDict
from tcrspec.tools.pdb import recreate_structure
from tcrspec.domain.amino_acid import amino_acids_by_one_hot_index
from tcrspec.models.types import ModelType


arg_parser = ArgumentParser(description="run a TCR-spec network model")
arg_parser.add_argument("--run-id", "-r", help="name of the run and the directory to store it")
arg_parser.add_argument("--debug", "-d", help="generate debug files", action='store_const', const=True, default=False)
arg_parser.add_argument("--log-stdout", "-l", help="log to stdout", action='store_const', const=True, default=False)
arg_parser.add_argument("--pretrained-model", "-m", help="use a given pretrained model state")
arg_parser.add_argument("--test-only", "-t", help="skip training and test on a pretrained model", action='store_const', const=True, default=False)
arg_parser.add_argument("--workers", "-w", help="number of workers to load batches", type=int, default=5)
arg_parser.add_argument("--batch-size", "-b", help="batch size to use during training/validation/testing", type=int, default=8)
arg_parser.add_argument("--warmup-count", "-j", help="how many epochs to run during warmup, thus without affinity prediction", type=int, default=0)
arg_parser.add_argument("--epoch-count", "-e", help="how many epochs to run during training", type=int, default=20)
arg_parser.add_argument("--fine-tune-count", "-u", help="how many epochs to run during fine-tuning, at the end", type=int, default=10)
arg_parser.add_argument("--animate", "-a", help="id of a data point to generate intermediary pdb for", nargs="+")
<<<<<<< HEAD
arg_parser.add_argument("--lr", help="learning rate setting", type=float, default=0.001)
=======
arg_parser.add_argument("--structures-path", "-s", help="an additional structures hdf5 file to measure RMSD on")
>>>>>>> ba2094b5
arg_parser.add_argument("--classification", "-c", help="do classification instead of regression", action="store_const", const=True, default=False)
arg_parser.add_argument("data_path", help="path to the train, validation & test hdf5", nargs="+")


_log = logging.getLogger(__name__)


def get_accuracy(output: List[int], truth: List[int]) -> float:

    right = 0
    for i, o in enumerate(output):
        t = truth[i]

        if o == t:
            right += 1

    return float(right) / len(output)


class Trainer:
    def __init__(self,
                 device: torch.device,
                 workers_count: int,
                 lr: float,
                 model_type: ModelType,
    ):
<<<<<<< HEAD

        self._lr = lr
=======
>>>>>>> ba2094b5

        self._model_type = model_type

        self._device = device

        self._early_stop_epsilon = 1e-6

        self._snap_period = 20

        self.loop_maxlen = 16
        self.protein_maxlen = 200

        self.workers_count = workers_count

    def _batch(self,
               epoch_index: int,
               batch_index: int,
               optimizer: Optimizer,
               model: Predictor,
               data: TensorDict,
<<<<<<< HEAD
               affinity_tune: bool,
               fine_tune: bool,
    ) -> Tuple[TensorDict, Dict[str, torch.Tensor]]:
=======
               affinity_tune: bool, fine_tune: bool,
               pdb_output_directory: Optional[str] = None,
               animated_complex_id: Optional[str] = None

    ) -> Tuple[torch.Tensor, Dict[str, torch.Tensor]]:
>>>>>>> ba2094b5

        optimizer.zero_grad()

        output = model(data)

        losses = get_loss(output, data, affinity_tune, fine_tune)

        loss = losses["total"]

        loss.backward()

        # only do this if necessary, when the training isn't stable
        #clip_grad_norm_(model.parameters(), 0.5)

        optimizer.step()

        return (losses.detach(), output)

    @staticmethod
    def _save_structure_to_hdf5(structure: Structure,
                                group: h5py.Group):

        pdbio = PDBIO()
        pdbio.set_structure(structure)
        with StringIO() as sio:
            pdbio.save(sio)
            structure_data = numpy.array([bytes(line + "\n", encoding="utf-8")
                                          for line in sio.getvalue().split('\n')
                                          if len(line.strip()) > 0],
                                         dtype=numpy.dtype("bytes"))
        group.create_dataset("structure",
                             data=structure_data,
                             compression="lzf")

    def _snapshot(self,
                  frame_id: str,
                  model: Predictor,
                  output_directory: str,
                  data: Dict[str, torch.Tensor]):

        # predict the animated complexes
        with torch.no_grad():
            output = model(data)

        for index, id_ in enumerate(data["ids"]):

            # one file per animated complex
            animation_path = f"{output_directory}/{id_}-animation.hdf5"

            with h5py.File(animation_path, "a") as animation_file:

                # for convenience, store the true structure in the animation file also
                if "true" not in animation_file:
                    true_group = animation_file.require_group("true")
                    structure = recreate_structure(id_,
                                                   [("P", data["loop_residue_numbers"][index], data["loop_sequence_onehot"][index], data["loop_atom14_gt_positions"][index]),
                                                    ("M", data["protein_residue_numbers"][index], data["protein_sequence_onehot"][index], data["protein_atom14_gt_positions"][index])])
                    self._save_structure_to_hdf5(structure, true_group)

                frame_group = animation_file.require_group(frame_id)

                # save intermediary data tensors to animation file:
                for output_key in ["protein_self_attention",
                                   "cross_attention"]:

                    output_tensor = output[output_key].cpu()
                    frame_group.create_dataset(output_key, data=output_tensor[index], compression="lzf")

                # save pdb
                structure = recreate_structure(id_,
                                               [("P", data["loop_residue_numbers"][index], data["loop_sequence_onehot"][index], output["final_positions"][index]),
                                                ("M", data["protein_residue_numbers"][index], data["protein_sequence_onehot"][index], data["protein_atom14_gt_positions"][index])])
                self._save_structure_to_hdf5(structure, frame_group)

                # save the residue numbering, for later lookup
                for key in ("protein_cross_residues_mask", "loop_cross_residues_mask",
                            "protein_residue_numbers", "loop_residue_numbers"):

                    if not key in animation_file:
                        animation_file.create_dataset(key, data=data[key][index].cpu())

    @staticmethod
    def _store_rmsds(output_directory: str, rmsds: Dict[str, float]):

        table_path = os.path.join(output_directory, 'rmsd.csv')

        # load old table first
        if os.path.isfile(table_path):
            old_table = pandas.read_csv(table_path)
            for index, row in old_table.iterrows():
                # old data does not overwrite new
                if row["ID"] not in rmsds:
                    rmsds[row["ID"]] = row["RMSD(Å)"]

        # save to file
        ids = list(rmsds.keys())
        rmsd = [rmsds[id_] for id_ in ids]
        table_dict = {"ID": ids, "RMSD(Å)": rmsd}

        table = pandas.DataFrame(table_dict)
        table.to_csv(table_path, encoding='utf-8', index=False, quoting=csv.QUOTE_NONNUMERIC)

    def _epoch(self,
               epoch_index: int,
               optimizer: Optimizer,
               model: Predictor,
               data_loader: DataLoader,
<<<<<<< HEAD
               affinity_tune: bool,
               fine_tune: bool,
               output_directory: Optional[str] = None,
=======
               affinity_tune: bool, fine_tune: bool,
               pdb_output_directory: Optional[str] = None,
>>>>>>> ba2094b5
               animated_data: Optional[Dict[str, torch.Tensor]] = None
    ) -> Dict[str, Any]:

        epoch_data = {}

        model.train()

        rmsds = {}
        for batch_index, batch_data in enumerate(data_loader):

            # Do the training step.
            batch_loss, batch_output = self._batch(epoch_index,
                                                   batch_index, optimizer, model,
                                                   batch_data,
<<<<<<< HEAD
                                                   affinity_tune,
                                                   fine_tune)
=======
                                                   affinity_tune, fine_tune)
>>>>>>> ba2094b5

            if output_directory is not None and animated_data is not None and (batch_index + 1) % self._snap_period == 0:

                self._snapshot(f"{epoch_index}.{batch_index + 1}",
                               model,
                               output_directory, animated_data)

            epoch_data = self._store_required_data(epoch_data, batch_loss, batch_output, batch_data)

            rmsds.update(get_calpha_rmsd(batch_output, batch_data))

        if output_directory is not None:
            self._store_rmsds(output_directory, rmsds)

        epoch_data["binders_c_alpha_rmsd"] = numpy.mean(list(rmsds.values()))

        return epoch_data

    def _validate(self,
                  epoch_index: int,
                  model: Predictor,
                  data_loader: DataLoader,
<<<<<<< HEAD
                  affinity_tune: bool,
                  fine_tune: bool,
                  output_directory: Optional[str] = None,
=======
                  affinity_tune: bool, fine_tune: bool,
>>>>>>> ba2094b5
    ) -> Dict[str, Any]:

        valid_data = {}

        # using model.eval() here causes this issue:
        # https://github.com/pytorch/pytorch/pull/98375#issuecomment-1499504721

        rmsds = {}
        with torch.no_grad():

            for batch_index, batch_data in enumerate(data_loader):

                batch_size = batch_data["loop_sequence_onehot"].shape[0]

                batch_output = model(batch_data)

                batch_loss = get_loss(batch_output, batch_data, affinity_tune, fine_tune)

                valid_data = self._store_required_data(valid_data, batch_loss, batch_output, batch_data)

                rmsds.update(get_calpha_rmsd(batch_output, batch_data))

        if output_directory is not None:
            self._store_rmsds(output_directory, rmsds)

        valid_data["binders_c_alpha_rmsd"] = numpy.mean(list(rmsds.values()))

        return valid_data

    @staticmethod
    def _store_required_data(old_data: Dict[str, Any],
                             losses: Dict[str, Any],
                             output: Dict[str, Any],
                             truth: Dict[str, Any]
    ) -> Dict[str, Any]:
        """
        Stores the data needed to generate output files.
        """

        output_data = {}
        for key in old_data:
            output_data[key] = old_data[key]

        batch_size = len(truth["ids"])

        # combine the means of the losses
        for loss_name, loss_value in losses.items():
            loss_name += " loss"

            if loss_name not in output_data:
                output_data[loss_name] = loss_value.item() * batch_size
            else:
                output_data[loss_name] += loss_value.item() * batch_size

        # add data for the affinity scores
        for key in ["affinity", "classification", "class"]:
            if key in output:
                if key not in output_data:
                    output_data[f"output {key}"] = []
                output_data[f"output {key}"] += output[key].cpu().tolist()

            if key in truth:
                if key not in output_data:
                    output_data[f"true {key}"] = []
                output_data[f"true {key}"] += truth[key].cpu().tolist()

        # list all ids of the data points
        if "ids" not in output_data:
            output_data["ids"] = []
        output_data["ids"] += truth["ids"]

        # convert all one-hot encoded sequences to strings
        if "loop_sequence" not in output_data:
            output_data["loop_sequence"] = []
        output_data["loop_sequence"] += ["".join([aa.one_letter_code
                                                  for aa in one_hot_decode_sequence(embd)
                                                  if aa is not None])
                                         for embd in truth["loop_sequence_onehot"]]

        return output_data

    def test(self,
             test_loader: DataLoader,
             run_id: str,
             model_path: Union[str, None],
             animated_complex_ids: Optional[List[str]],
    ):

        if model_path is None:
            model_path = f"{run_id}/best-predictor.pth"

        # set up the model
        model = Predictor(self.loop_maxlen,
                          self.protein_maxlen,
                          openfold_config.model)
        model = DataParallel(model)

        model.to(device=self._device)
        model.eval()
        model.load_state_dict(torch.load(model_path, map_location=self._device))

        # run the model to output results
        test_data = self._validate(-1, model, test_loader, True, run_id)

        self._output_metrics(run_id, "test", -1, test_data)

        # do any requested animation snapshots
        if animated_complex_ids is not None:

            datasets = [test_loader.dataset]
            animated_data = self._get_selection_data_batch(datasets, animated_complex_ids)

            self._snapshot("test",
                           model,
                           run_id, animated_data)

    @staticmethod
    def _get_selection_data_batch(datasets: List[ProteinLoopDataset], names: List[str]) -> Dict[str, torch.Tensor]:

        entries = []
        for name in names:
            for dataset in datasets:
                if dataset.has_entry(name):
                    entries.append(dataset.get_entry(name))
                    break
            else:
                raise ValueError(f"entry not found in datasets: {name}")

        return ProteinLoopDataset.collate(entries)

    def train(self,
              train_loader: DataLoader,
              valid_loader: DataLoader,
              test_loader: DataLoader,
              warmup_count: int, epoch_count: int, fine_tune_count: int,
              run_id: Optional[str] = None,
              pretrained_model_path: Optional[str] = None,
              animated_complex_ids: Optional[List[str]] = None,
    ):

        # Set up the model
        model = Predictor(self.loop_maxlen,
                          self.protein_maxlen,
                          self._model_type,
                          openfold_config.model)
        model = DataParallel(model)

        model.to(device=self._device)
        model.train()

        if pretrained_model_path is not None:
            model.load_state_dict(torch.load(pretrained_model_path,
                                             map_location=self._device))

<<<<<<< HEAD
        optimizer = Adam(model.parameters(), lr=self._lr)
=======
        optimizer = Adam(model.parameters(), lr=0.001)
>>>>>>> ba2094b5
        # scheduler = StepLR(optimizer, step_size=10, gamma=0.1)

        # define model paths
        model_path = f"{run_id}/best-predictor.pth"

        # Keep track of the lowest loss value.
        lowest_loss = float("inf")

        animated_data = None
        if animated_complex_ids is not None:
            # make snapshots for animation
            datasets = [train_loader.dataset, valid_loader.dataset, test_loader.dataset]
            animated_data = self._get_selection_data_batch(datasets, animated_complex_ids)

            self._snapshot("0.0",
                           model,
                           run_id, animated_data)

        total_epochs = warmup_count + epoch_count + fine_tune_count
        for epoch_index in range(total_epochs):

            # flip this setting after the given number of epochs
<<<<<<< HEAD
            fine_tune = (epoch_index >= epoch_count)
            affinity_tune = (epoch_index >= epoch_count)
=======
            affinity_tune = (epoch_index >= warmup_count)
>>>>>>> ba2094b5

            # flip this setting after the given number of epochs
            fine_tune = (epoch_index >= (epoch_count + warmup_count))

            _log.debug(f"entering epoch {epoch_index} with affinity_tune set to {affinity_tune} and fine_tune set to {fine_tune}")

            # train during epoch
            with Timer(f"train epoch {epoch_index}") as t:
<<<<<<< HEAD
                train_data = self._epoch(epoch_index, optimizer, model, train_loader, affinity_tune, fine_tune,
=======
                train_data = self._epoch(epoch_index, optimizer, model, train_loader,
                                         affinity_tune, fine_tune,
>>>>>>> ba2094b5
                                         run_id, animated_data)
                t.add_to_title(f"on {len(train_loader.dataset)} data points")

            # validate
            with Timer(f"valid epoch {epoch_index}") as t:
<<<<<<< HEAD
                valid_data = self._validate(epoch_index, model, valid_loader, True, True, run_id)
=======
                valid_data = self._validate(epoch_index, model, valid_loader, True, True)
>>>>>>> ba2094b5
                t.add_to_title(f"on {len(valid_loader.dataset)} data points")

            # test
            with Timer(f"test epoch {epoch_index}") as t:
<<<<<<< HEAD
                test_data = self._validate(epoch_index, model, test_loader, True, True, run_id)
                t.add_to_title(f"on {len(test_loader.dataset)} data points")

=======
                test_data = self._validate(epoch_index, model, test_loader, True, True)
                t.add_to_title(f"on {len(test_loader.dataset)} data points")

            # structures
            structures_data = None
            if structures_loader is not None:
                with Timer(f"structures epoch {epoch_index}") as t:
                    structures_data = self._validate(epoch_index, model, structures_loader, True, True)
                    t.add_to_title(f"on {len(structures_loader.dataset)} data points")

>>>>>>> ba2094b5
            # write the metrics
            self._output_metrics(run_id, "train", epoch_index, train_data)
            self._output_metrics(run_id, "valid", epoch_index, valid_data)
            self._output_metrics(run_id, "test", epoch_index, test_data)

            # early stopping, if no more improvement
            if abs(valid_data["total loss"] - lowest_loss) < self._early_stop_epsilon:
                break

            # If the loss improves, save the model.
            if valid_data["total loss"] < lowest_loss:
                lowest_loss = valid_data["total loss"]

                torch.save(model.state_dict(), model_path)
            # else:
            #    model.load_state_dict(torch.load(model_path))

            #scheduler.step()

    @staticmethod
    def _init_metrics_dataframe():

        metrics_dataframe = pandas.DataFrame(data={"epoch": [],
                                                   "train total loss": [],
                                                   "valid total loss": [],
                                                   "test total loss": []})
        return metrics_dataframe

    def _output_metrics(self, run_id: str,
                        pass_name: str,
                        epoch_index: int,
                        data: Dict[str, Any]):

        # load any previous versions of the table
        metrics_path = f"{run_id}/metrics.csv"
        if os.path.isfile(metrics_path):

            metrics_dataframe = pandas.read_csv(metrics_path, sep=',')
        else:
            metrics_dataframe = self._init_metrics_dataframe()
        metrics_dataframe.set_index("epoch")

        # add a new row for this epoch
        while epoch_index > metrics_dataframe.shape[0]:
            metrics_dataframe = metrics_dataframe.append({name: [] for name in metrics_dataframe})

        metrics_dataframe.at[epoch_index, "epoch"] = int(epoch_index)

        # write losses to the table
        for loss_name in filter(lambda s: s.endswith(" loss"), data.keys()):

            normalized_loss = data[loss_name] / len(data["ids"])

            metrics_dataframe.at[epoch_index, f"{pass_name} {loss_name}"] = round(normalized_loss, 3)

<<<<<<< HEAD
        # write RMSD to the table
=======
        if "output class" in data and "class" in data:

            if len(set(data["class"])) > 1:

                mcc = matthews_corrcoef(data["output class"], data["class"])
                metrics_dataframe.at[epoch_index, f"{pass_name} matthews correlation"] = round(mcc, 3)

                auc = roc_auc_score(data["class"], [row[1] for row in data["output classification"]])
                metrics_dataframe.at[epoch_index, f"{pass_name} ROC AUC"] = round(auc, 3)

            acc = get_accuracy(data["output class"], data["class"])
            metrics_dataframe.at[epoch_index, f"{pass_name} accuracy"] = round(acc, 3)

        elif "output affinity" in data and "affinity" in data:
            pcc = pearsonr(data["output affinity"], data["affinity"]).statistic
            metrics_dataframe.at[epoch_index, f"{pass_name} affinity pearson correlation"] = round(pcc, 3)

>>>>>>> ba2094b5
        metrics_dataframe.at[epoch_index, f"{pass_name} binders C-alpha RMSD"] = round(data["binders_c_alpha_rmsd"], 3)

        # write affinity-related metrics
        if "output classification" in data and "true class" in data and len(set(data["true class"])) > 1:
            auc = roc_auc_score(data["true class"], [row[1] for row in data["output classification"]])
            metrics_dataframe.at[epoch_index, f"{pass_name} ROC AUC"] = round(auc, 3)

        if "output affinity" in data and "true affinity" in data:
            r = pearsonr(data["output affinity"], data["true affinity"]).statistic
            metrics_dataframe.at[epoch_index, f"{pass_name} pearson correlation"] = round(r, 3)

        if "output class" in data and "true class" in data:
            mcc = matthews_corrcoef(data["true class"], data["output class"])
            metrics_dataframe.at[epoch_index, f"{pass_name} matthews correlation"] = round(mcc, 3)

        # save
        metrics_dataframe.to_csv(metrics_path, sep=",", index=False)

    def get_data_loader(self,
                        data_path: str,
                        batch_size: int,
                        device: torch.device) -> DataLoader:

        dataset = ProteinLoopDataset(data_path, device,
                                     loop_maxlen=self.loop_maxlen,
                                     protein_maxlen=self.protein_maxlen)

        loader = DataLoader(dataset,
                            collate_fn=ProteinLoopDataset.collate,
                            batch_size=batch_size,
                            num_workers=self.workers_count)

        return loader


if __name__ == "__main__":

    args = arg_parser.parse_args()

    model_type = ModelType.REGRESSION
    if args.classification:
        model_type = ModelType.CLASSIFICATION

    if args.run_id is not None:
        run_id = args.run_id

        suffix = 0
        while os.path.isdir(run_id):
            suffix += 1
            run_id = f"{args.run_id}-{suffix}"
    else:
        run_id = str(uuid4())

    os.mkdir(run_id)

    log_level = logging.INFO
    if args.debug:
        log_level = logging.DEBUG

    if args.log_stdout:
        logging.basicConfig(stream=sys.stdout,
                            level=log_level)
    else:
        logging.basicConfig(filename=f"{run_id}/tcrspec.log", filemode="a",
                            level=log_level)

    if torch.cuda.is_available():
        device_count = torch.cuda.device_count()
        _log.debug(f"using {device_count} cuda devices")
        device = torch.device("cuda")
    else:
        _log.debug("using cpu device")
        device = torch.device("cpu")

    if args.debug:
        torch.autograd.detect_anomaly(True)

    _log.debug(f"using {args.workers} workers")
    torch.multiprocessing.set_start_method('spawn')

<<<<<<< HEAD
    trainer = Trainer(device, args.workers, args.lr, model_type)
=======
    trainer = Trainer(device, args.workers, model_type)

    structures_loader = None
    if args.structures_path is not None:
        structures_loader = trainer.get_data_loader(args.structures_path, args.batch_size, device)
>>>>>>> ba2094b5

    if args.test_only:

        test_path = args.data_path[0]

        test_loader = trainer.get_data_loader(test_path, args.batch_size, device)

    else:  # train & test

        train_path, valid_path, test_path = args.data_path

        train_loader = trainer.get_data_loader(train_path, args.batch_size, device)
        valid_loader = trainer.get_data_loader(valid_path, args.batch_size, device)
        test_loader = trainer.get_data_loader(test_path, args.batch_size, device)

        trainer.train(train_loader, valid_loader, test_loader,
<<<<<<< HEAD
                      args.epoch_count, args.fine_tune_count,
                      run_id, args.pretrained_model,
                      args.animate)
=======
                      args.warmup_count, args.epoch_count, args.fine_tune_count,
                      run_id, args.pretrained_model,
                      args.animate, structures_loader)
>>>>>>> ba2094b5
<|MERGE_RESOLUTION|>--- conflicted
+++ resolved
@@ -13,11 +13,7 @@
 import shutil
 from io import StringIO
 
-<<<<<<< HEAD
 from sklearn.metrics import roc_auc_score, matthews_corrcoef
-=======
-from sklearn.metrics import matthews_corrcoef, roc_auc_score
->>>>>>> ba2094b5
 from scipy.stats import pearsonr
 import ml_collections
 import pandas
@@ -82,11 +78,7 @@
 arg_parser.add_argument("--epoch-count", "-e", help="how many epochs to run during training", type=int, default=20)
 arg_parser.add_argument("--fine-tune-count", "-u", help="how many epochs to run during fine-tuning, at the end", type=int, default=10)
 arg_parser.add_argument("--animate", "-a", help="id of a data point to generate intermediary pdb for", nargs="+")
-<<<<<<< HEAD
 arg_parser.add_argument("--lr", help="learning rate setting", type=float, default=0.001)
-=======
-arg_parser.add_argument("--structures-path", "-s", help="an additional structures hdf5 file to measure RMSD on")
->>>>>>> ba2094b5
 arg_parser.add_argument("--classification", "-c", help="do classification instead of regression", action="store_const", const=True, default=False)
 arg_parser.add_argument("data_path", help="path to the train, validation & test hdf5", nargs="+")
 
@@ -113,11 +105,7 @@
                  lr: float,
                  model_type: ModelType,
     ):
-<<<<<<< HEAD
-
         self._lr = lr
-=======
->>>>>>> ba2094b5
 
         self._model_type = model_type
 
@@ -138,17 +126,9 @@
                optimizer: Optimizer,
                model: Predictor,
                data: TensorDict,
-<<<<<<< HEAD
                affinity_tune: bool,
                fine_tune: bool,
     ) -> Tuple[TensorDict, Dict[str, torch.Tensor]]:
-=======
-               affinity_tune: bool, fine_tune: bool,
-               pdb_output_directory: Optional[str] = None,
-               animated_complex_id: Optional[str] = None
-
-    ) -> Tuple[torch.Tensor, Dict[str, torch.Tensor]]:
->>>>>>> ba2094b5
 
         optimizer.zero_grad()
 
@@ -256,15 +236,10 @@
                optimizer: Optimizer,
                model: Predictor,
                data_loader: DataLoader,
-<<<<<<< HEAD
                affinity_tune: bool,
                fine_tune: bool,
                output_directory: Optional[str] = None,
-=======
-               affinity_tune: bool, fine_tune: bool,
-               pdb_output_directory: Optional[str] = None,
->>>>>>> ba2094b5
-               animated_data: Optional[Dict[str, torch.Tensor]] = None
+               animated_data: Dict[str, torch.Tensor],
     ) -> Dict[str, Any]:
 
         epoch_data = {}
@@ -278,12 +253,7 @@
             batch_loss, batch_output = self._batch(epoch_index,
                                                    batch_index, optimizer, model,
                                                    batch_data,
-<<<<<<< HEAD
-                                                   affinity_tune,
-                                                   fine_tune)
-=======
                                                    affinity_tune, fine_tune)
->>>>>>> ba2094b5
 
             if output_directory is not None and animated_data is not None and (batch_index + 1) % self._snap_period == 0:
 
@@ -306,13 +276,9 @@
                   epoch_index: int,
                   model: Predictor,
                   data_loader: DataLoader,
-<<<<<<< HEAD
                   affinity_tune: bool,
                   fine_tune: bool,
                   output_directory: Optional[str] = None,
-=======
-                  affinity_tune: bool, fine_tune: bool,
->>>>>>> ba2094b5
     ) -> Dict[str, Any]:
 
         valid_data = {}
@@ -467,11 +433,7 @@
             model.load_state_dict(torch.load(pretrained_model_path,
                                              map_location=self._device))
 
-<<<<<<< HEAD
         optimizer = Adam(model.parameters(), lr=self._lr)
-=======
-        optimizer = Adam(model.parameters(), lr=0.001)
->>>>>>> ba2094b5
         # scheduler = StepLR(optimizer, step_size=10, gamma=0.1)
 
         # define model paths
@@ -490,16 +452,12 @@
                            model,
                            run_id, animated_data)
 
-        total_epochs = warmup_count + epoch_count + fine_tune_count
+        total_epochs = epoch_count + fine_tune_count
         for epoch_index in range(total_epochs):
 
             # flip this setting after the given number of epochs
-<<<<<<< HEAD
             fine_tune = (epoch_index >= epoch_count)
             affinity_tune = (epoch_index >= epoch_count)
-=======
-            affinity_tune = (epoch_index >= warmup_count)
->>>>>>> ba2094b5
 
             # flip this setting after the given number of epochs
             fine_tune = (epoch_index >= (epoch_count + warmup_count))
@@ -508,42 +466,21 @@
 
             # train during epoch
             with Timer(f"train epoch {epoch_index}") as t:
-<<<<<<< HEAD
-                train_data = self._epoch(epoch_index, optimizer, model, train_loader, affinity_tune, fine_tune,
-=======
                 train_data = self._epoch(epoch_index, optimizer, model, train_loader,
                                          affinity_tune, fine_tune,
->>>>>>> ba2094b5
                                          run_id, animated_data)
                 t.add_to_title(f"on {len(train_loader.dataset)} data points")
 
             # validate
             with Timer(f"valid epoch {epoch_index}") as t:
-<<<<<<< HEAD
                 valid_data = self._validate(epoch_index, model, valid_loader, True, True, run_id)
-=======
-                valid_data = self._validate(epoch_index, model, valid_loader, True, True)
->>>>>>> ba2094b5
                 t.add_to_title(f"on {len(valid_loader.dataset)} data points")
 
             # test
             with Timer(f"test epoch {epoch_index}") as t:
-<<<<<<< HEAD
                 test_data = self._validate(epoch_index, model, test_loader, True, True, run_id)
                 t.add_to_title(f"on {len(test_loader.dataset)} data points")
 
-=======
-                test_data = self._validate(epoch_index, model, test_loader, True, True)
-                t.add_to_title(f"on {len(test_loader.dataset)} data points")
-
-            # structures
-            structures_data = None
-            if structures_loader is not None:
-                with Timer(f"structures epoch {epoch_index}") as t:
-                    structures_data = self._validate(epoch_index, model, structures_loader, True, True)
-                    t.add_to_title(f"on {len(structures_loader.dataset)} data points")
-
->>>>>>> ba2094b5
             # write the metrics
             self._output_metrics(run_id, "train", epoch_index, train_data)
             self._output_metrics(run_id, "valid", epoch_index, valid_data)
@@ -599,9 +536,7 @@
 
             metrics_dataframe.at[epoch_index, f"{pass_name} {loss_name}"] = round(normalized_loss, 3)
 
-<<<<<<< HEAD
-        # write RMSD to the table
-=======
+        # write affinity-related metrics
         if "output class" in data and "class" in data:
 
             if len(set(data["class"])) > 1:
@@ -619,21 +554,8 @@
             pcc = pearsonr(data["output affinity"], data["affinity"]).statistic
             metrics_dataframe.at[epoch_index, f"{pass_name} affinity pearson correlation"] = round(pcc, 3)
 
->>>>>>> ba2094b5
+        # write RMSD to the table
         metrics_dataframe.at[epoch_index, f"{pass_name} binders C-alpha RMSD"] = round(data["binders_c_alpha_rmsd"], 3)
-
-        # write affinity-related metrics
-        if "output classification" in data and "true class" in data and len(set(data["true class"])) > 1:
-            auc = roc_auc_score(data["true class"], [row[1] for row in data["output classification"]])
-            metrics_dataframe.at[epoch_index, f"{pass_name} ROC AUC"] = round(auc, 3)
-
-        if "output affinity" in data and "true affinity" in data:
-            r = pearsonr(data["output affinity"], data["true affinity"]).statistic
-            metrics_dataframe.at[epoch_index, f"{pass_name} pearson correlation"] = round(r, 3)
-
-        if "output class" in data and "true class" in data:
-            mcc = matthews_corrcoef(data["true class"], data["output class"])
-            metrics_dataframe.at[epoch_index, f"{pass_name} matthews correlation"] = round(mcc, 3)
 
         # save
         metrics_dataframe.to_csv(metrics_path, sep=",", index=False)
@@ -700,15 +622,7 @@
     _log.debug(f"using {args.workers} workers")
     torch.multiprocessing.set_start_method('spawn')
 
-<<<<<<< HEAD
     trainer = Trainer(device, args.workers, args.lr, model_type)
-=======
-    trainer = Trainer(device, args.workers, model_type)
-
-    structures_loader = None
-    if args.structures_path is not None:
-        structures_loader = trainer.get_data_loader(args.structures_path, args.batch_size, device)
->>>>>>> ba2094b5
 
     if args.test_only:
 
@@ -725,12 +639,6 @@
         test_loader = trainer.get_data_loader(test_path, args.batch_size, device)
 
         trainer.train(train_loader, valid_loader, test_loader,
-<<<<<<< HEAD
                       args.epoch_count, args.fine_tune_count,
                       run_id, args.pretrained_model,
-                      args.animate)
-=======
-                      args.warmup_count, args.epoch_count, args.fine_tune_count,
-                      run_id, args.pretrained_model,
-                      args.animate, structures_loader)
->>>>>>> ba2094b5
+                      args.animate)