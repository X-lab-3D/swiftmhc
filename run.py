--- conflicted
+++ resolved
@@ -241,48 +241,11 @@
 
         # save cross attentions heatmaps
         cross_attention = output["cross_attention"]
-<<<<<<< HEAD
-        n_layers, batch_size, n_heads, loop_len, protein_len = cross_attention.shape
-        for layer_index in range(n_layers):
-            for head_index in range(n_heads):
-                matrix = cross_attention[layer_index][0][head_index].transpose(0, 1)
-                path = f"{output_directory}/crossatt{layer_index}_{head_index}_{name}.csv"
-                pandas.DataFrame(matrix.numpy(force=True)).to_csv(path)
-=======
         batch_size, n_heads, loop_len, protein_len = cross_attention.shape
         for head_index in range(n_heads):
             matrix = cross_attention[0][head_index].transpose(0, 1)
             path = f"{output_directory}/crossatt{head_index}_{name}.csv"
             pandas.DataFrame(matrix.numpy(force=True)).to_csv(path)
-
-        # save input loop data
-        loop_enc = data["loop_sequence_embedding"]
-        batch_size, loop_len, loop_depth = loop_enc.shape
-        matrix = loop_enc[0].transpose(0, 1)
-        path = f"{output_directory}/loop_enc_{name}.csv"
-        pandas.DataFrame(matrix.numpy(force=True)).to_csv(path)
-
-        # save position encoded loop
-        loop_pos_enc = output["loop_pos_encoded"]
-        batch_size, loop_len, loop_depth = loop_pos_enc.shape
-        matrix = loop_pos_enc[0].transpose(0, 1)
-        path = f"{output_directory}/loop_posenc_{name}.csv"
-        pandas.DataFrame(matrix.numpy(force=True)).to_csv(path)
-
-        # save final loop sequence embedding, used by the encoder
-        loop_embd = output["loop_sequence_embedding"]
-        batch_size, loop_len, loop_depth = loop_embd.shape
-        matrix = loop_embd[0].transpose(0, 1)
-        path = f"{output_directory}/loop_embd_{name}.csv"
-        pandas.DataFrame(matrix.numpy(force=True)).to_csv(path)
-
-        # save final protein sequence embedding, used in cross ipa
-        protein_embd = output["protein_sequence_embedding"]
-        batch_size, protein_len, protein_depth = protein_embd.shape
-        matrix = protein_embd[0].transpose(0, 1)
-        path = f"{output_directory}/protein_{name}.csv"
-        pandas.DataFrame(matrix.numpy(force=True)).to_csv(path)
->>>>>>> e7c7090c
 
         # save pdb
         structure = recreate_structure(name,
